--- conflicted
+++ resolved
@@ -157,15 +157,9 @@
         output_model_path = workspace / "trt-fp16" / "model.plan"
         output_model_path.parent.mkdir(parents=True)
 
-<<<<<<< HEAD
         with mocker.patch.object(ConvertONNX2TRT, "_execute_single_conversion", return_value=3), mocker.patch.object(
             ConvertONNX2TRT, "_get_onnx_input_metadata"
         ), mocker.patch("model_navigator.utils.devices.get_available_gpus", return_value=[0]):
-=======
-        with mocker.patch.object(ConvertONNX2TRT, "_execute_single_conversion", return_value=3), mocker.patch(
-            "model_navigator.utils.devices.get_available_gpus", return_value=[0]
-        ):
->>>>>>> 8baf5101
             result = ConvertONNX2TRT().run(
                 workspace=Workspace(workspace),
                 parent_path=input_model_path,
@@ -201,15 +195,9 @@
         output_model_path = workspace / "trt-fp16" / "model.plan"
         output_model_path.parent.mkdir(parents=True)
 
-<<<<<<< HEAD
         with mocker.patch.object(ConvertONNX2TRT, "_execute_single_conversion", return_value=3), mocker.patch.object(
             ConvertONNX2TRT, "_get_onnx_input_metadata"
         ), mocker.patch("model_navigator.utils.devices.get_available_gpus", return_value=[0]):
-=======
-        with mocker.patch.object(ConvertONNX2TRT, "_execute_single_conversion", return_value=3), mocker.patch(
-            "model_navigator.utils.devices.get_available_gpus", return_value=[0]
-        ):
->>>>>>> 8baf5101
             result = ConvertONNX2TRT().run(
                 workspace=Workspace(workspace),
                 parent_path=input_model_path,
